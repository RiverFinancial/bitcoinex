--- conflicted
+++ resolved
@@ -25,18 +25,34 @@
         z_bytes = Utils.int_to_big(z, 32)
         aux_bytes = Utils.int_to_big(aux, 32)
         d_point = PrivateKey.to_point(privkey)
-<<<<<<< HEAD
-        d = Secp256k1.force_even_y(privkey)
-        d_bytes = Utils.int_to_big(d.d, 32)
-        tagged_aux_hash = tagged_hash_aux(aux_bytes)
-        t = Utils.xor_bytes(d_bytes, tagged_aux_hash)
-
-        {:ok, k} = calculate_k(t, d_point, z_bytes)
-        r_point = PrivateKey.to_point(k)
-        e = calculate_e(Point.x_bytes(r_point), Point.x_bytes(d_point), z_bytes)
-        sig_s = calculate_s(k, d, e)
-
-        {:ok, %Signature{r: r_point.x, s: sig_s}}
+
+        case Secp256k1.force_even_y(privkey) do
+          {:error, msg} ->
+            {:error, msg}
+
+          d ->
+            d_bytes = Utils.int_to_big(d.d, 32)
+            tagged_aux_hash = tagged_hash_aux(aux_bytes)
+            t = Utils.xor_bytes(d_bytes, tagged_aux_hash)
+
+            {:ok, k0} = calculate_k(t, d_point, z_bytes)
+            if k0.d == 0 do
+              {:error, "invalid aux randomness"}
+            else
+              r_point = PrivateKey.to_point(k0)
+
+              case Secp256k1.force_even_y(k0) do
+                {:error, msg} ->
+                  {:error, msg}
+
+                k ->
+                  e = calculate_e(Point.x_bytes(r_point) <> Point.x_bytes(d_point) <> z_bytes)
+                  sig_s = calculate_s(k,d,e)
+
+                  {:ok, %Signature{r: r_point.x, s: sig_s}}
+              end
+            end
+        end
     end
   end
 
@@ -64,8 +80,7 @@
 
         if k0.d == 0 do
           {:error, "invalid aux randomness"}
-
-
+        else
           r_point = PrivateKey.to_point(k0)
           tweaked_r_point = Math.add(r_point, tweak_point)
           # we must ensure that R+T, the final signature's nonce point has even y
@@ -77,48 +92,6 @@
           sig_s = calculate_s(k, d, e)
 
           {:ok, %Signature{r: r_point.x, s: sig_s}, tweak_point, was_negated}
-=======
-
-        case Secp256k1.force_even_y(privkey) do
-          {:error, msg} ->
-            {:error, msg}
-
-          d ->
-            d_bytes = Utils.int_to_big(d.d, 32)
-            tagged_aux_hash = tagged_hash_aux(aux_bytes)
-            t = Utils.xor_bytes(d_bytes, tagged_aux_hash)
-
-            {:ok, k0} =
-              tagged_hash_nonce(t <> Point.x_bytes(d_point) <> z_bytes)
-              |> :binary.decode_unsigned()
-              |> Math.modulo(@n)
-              |> PrivateKey.new()
-
-            if k0.d == 0 do
-              {:error, "invalid aux randomness"}
-            else
-              r_point = PrivateKey.to_point(k0)
-
-              case Secp256k1.force_even_y(k0) do
-                {:error, msg} ->
-                  {:error, msg}
-
-                k ->
-                  e =
-                    tagged_hash_challenge(
-                      Point.x_bytes(r_point) <> Point.x_bytes(d_point) <> z_bytes
-                    )
-                    |> :binary.decode_unsigned()
-                    |> Math.modulo(@n)
-
-                  sig_s =
-                    (k.d + d.d * e)
-                    |> Math.modulo(@n)
-
-                  {:ok, %Signature{r: r_point.x, s: sig_s}}
-              end
-            end
->>>>>>> 14f6d7ef
         end
     end
   end
@@ -144,8 +117,7 @@
     if Point.has_even_y(tweaked_point) do
       IO.puts("k unchanged\n")
       {k, false}
-
-
+    else
       IO.puts("k changed\n")
       {PrivateKey.negate(k), true}
     end
@@ -160,8 +132,7 @@
 
     if k0.d == 0 do
       {:error, "invalid aux randomness"}
-
-
+    else
       {:ok, Secp256k1.force_even_y(k0)}
     end
   end
@@ -189,14 +160,9 @@
   """
   @spec verify_signature(Point.t(), non_neg_integer, Signature.t()) ::
           boolean | {:error, String.t()}
-<<<<<<< HEAD
-  def verify_signature(pubkey, z, %Signature{r: r, s: s}) do
-    if r >= @p || s >= @n, do: {:error, "invalid signature"}
-=======
   def verify_signature(_pubkey, _z, %Signature{r: r, s: s})
       when r >= @p or s >= @n,
       do: {:error, "invalid signature"}
->>>>>>> 14f6d7ef
 
   def verify_signature(pubkey, z, %Signature{r: r, s: s}) do
     r_bytes = Utils.int_to_big(r, 32)
@@ -274,18 +240,11 @@
       if tweaked_s < s do
         {:error, "invalid tweak"}
 
-
+      else
         {:ok, tweaked_s - s}
       end
 
-<<<<<<< HEAD
-=======
-    r_point =
-      @generator_point
-      |> Math.multiply(s)
-      |> Math.add(Math.multiply(pubkey, @n - e))
->>>>>>> 14f6d7ef
-
+    else
       {:error, "failed to extract tweak due to invalid signature"}
     end
   end
@@ -319,8 +278,7 @@
 
         if verify_signature(pubkey, z, tweaked_sig) do
           {:ok, %Signature{r: tweaked_r_point.x, s: tweaked_s}}
-
-
+        else
           {:error, "tweak does not produce valid signature"}
         end
     end
