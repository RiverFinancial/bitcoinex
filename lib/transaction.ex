--- conflicted
+++ resolved
@@ -28,16 +28,10 @@
     :lock_time
   ]
 
-<<<<<<< HEAD
-  # https://github.com/bitcoin/bips/blob/master/bip-0341.mediawiki#common-signature-message
-  @valid_sighash_flags [0x00, 0x01, 0x02, 0x03, 0x81, 0x82, 0x83]
-
-  def valid_sighash_flags(), do: @valid_sighash_flags
-
   @minimum_time_locktime 500_000_000
 
   def minimum_time_locktime(), do: @minimum_time_locktime
-=======
+
   @sighash_default 0x00
   @sighash_all 0x01
   @sighash_none 0x02
@@ -56,7 +50,8 @@
     @sighash_anyonecanpay_none,
     @sighash_anyonecanpay_single
   ]
->>>>>>> 32943698
+
+  def valid_sighash_flags(), do: @valid_sighash_flags
 
   @doc """
     Returns the TxID of the given tranasction.
