defmodule Bitcoinex.PSBT do
  @moduledoc """
  Support for Partially Signed Bitcoin Transactions (PSBT).

  The format consists of key-value maps.
  Each map consists of a sequence of key-value records, terminated by a 0x00 byte.

  Reference: https://github.com/bitcoin/bips/blob/master/bip-0174.mediawiki
  """
  alias Bitcoinex.PSBT
  alias Bitcoinex.PSBT.Global
  alias Bitcoinex.PSBT.In
  alias Bitcoinex.PSBT.Out
  alias Bitcoinex.Transaction
  alias Bitcoinex.Transaction.Utils, as: TxUtils
  alias Bitcoinex.Utils

  @type t() :: %__MODULE__{}

  defstruct [
    :global,
    :inputs,
    :outputs
  ]

  @magic 0x70736274
  @separator 0xFF

  def separator, do: @separator

  @doc """
  Decodes a base64 encoded string into a PSBT.
  """
  @spec decode(String.t()) :: {:ok, t()} | {:error, term()}
  def decode(psbt_b64) when is_binary(psbt_b64) do
    case Base.decode64(psbt_b64) do
      {:ok, psbt_b64} ->
        parse(psbt_b64)

      :error ->
        {:error, :decode_error}
    end
  end

  @doc """
    Decodes a binary-encoded PSBT file.
  """
  @spec from_file(String.t()) :: {:ok, t()} | {:error, term()}
  def from_file(filename) do
    filename
    |> File.read!()
    |> parse()
  end

  @spec serialize(t()) :: binary()
  defp serialize(packet) do
    global = Global.serialize_global(packet.global)
    inputs = In.serialize_inputs(packet.inputs)
    outputs = Out.serialize_outputs(packet.outputs)

    <<@magic::big-size(32)>> <>
      <<@separator::big-size(8)>> <>
      global <> inputs <> outputs
  end

  @doc """
    to_file writes a PSBT to file as binary.
  """
  @spec to_file(t(), String.t()) :: :ok | {:error, File.posix()}
  def to_file(packet, filename) do
    bin = serialize(packet)
    File.write(filename, bin)
  end

  @spec encode_b64(t()) :: String.t()
  def encode_b64(packet) do
    packet
    |> serialize()
    |> Base.encode64()
  end

  def parse(<<@magic::big-size(32), @separator::big-size(8), psbt::binary>>) do
    # key-value pairs for all global data
    {global, psbt} = Global.parse_global(psbt)

    {in_counter, out_counter} =
      cond do
        # either unsigned_tx must be present for v0 or in/out count must be present for v2 PSBT
        global.unsigned_tx != nil ->
          {length(global.unsigned_tx.inputs), length(global.unsigned_tx.outputs)}

        global.input_count != nil && global.output_count != nil ->
          {global.input_count, global.output_count}
      end

    {inputs, psbt} = In.parse_inputs(psbt, in_counter)
    {outputs, _} = Out.parse_outputs(psbt, out_counter)

    {:ok,
     %PSBT{
       global: global,
       inputs: inputs,
       outputs: outputs
     }}
  end

  @spec from_tx(Transaction.t()) :: {:ok, Bitcoinex.PSBT.t()}
  def from_tx(tx) do
    inputs = In.from_tx_inputs(tx.inputs, tx.witnesses)
    outputs = Out.from_tx_outputs(tx.outputs)

    {:ok,
     %PSBT{
       global: Global.from_tx(tx),
       inputs: inputs,
       outputs: outputs
     }}
  end

  def to_tx(psbt) do
    tx = psbt.global.unsigned_tx

    inputs = In.populate_script_sigs(tx.inputs, psbt.inputs)

    witnesses = In.populate_witnesses(psbt.inputs)

    %Bitcoinex.Transaction{tx | witnesses: witnesses, inputs: inputs}
  end
end

defmodule Bitcoinex.PSBT.Utils do
  @moduledoc """
  Contains utility functions used throughout PSBT serialization.
  """
  alias Bitcoinex.Transaction.Utils, as: TxUtils
<<<<<<< HEAD
  alias Bitcoinex.Utils
=======
  alias Bitcoinex.ExtendedKey.DerivationPath
>>>>>>> 20438839

  def parse_compact_size_value(key_value) do
    {len, key_value} = TxUtils.get_counter(key_value)
    <<value::binary-size(len), remaining::binary>> = key_value
    {value, remaining}
  end

  # parses key value pairs with a provided parse function
  def parse_key_value(psbt, kv, parse_func) do
    case psbt do
      # separator
      <<0x00::big-size(8), psbt::binary>> ->
        {kv, psbt}

      _ ->
        case parse_compact_size_value(psbt) do
          {key, psbt} ->
            {kv, psbt} = parse_func.(key, psbt, kv)
            parse_key_value(psbt, kv, parse_func)
        end
    end
  end

  def serialize_kv(key, val) do
    key_len = Utils.serialize_compact_size_unsigned_int(byte_size(key))
    val_len = Utils.serialize_compact_size_unsigned_int(byte_size(val))
    key_len <> key <> val_len <> val
  end

  def serialize_repeatable_fields(_, nil, _), do: <<>>

  def serialize_repeatable_fields(field, values, serialize_func) do
    for(kv <- values, do: serialize_func.(field, kv))
    |> :erlang.list_to_binary()
  end

  def parse_fingerprint_path(data) do
    <<pfp::binary-size(4), path_bin::binary>> = data
    {:ok, path} = DerivationPath.parse(path_bin)
    {pfp, path}
  end

  # reuse this elsewhere
  @spec serialize_fingerprint_path(binary, DerivationPath.t()) :: binary
  def serialize_fingerprint_path(pfp, path) do
    {:ok, path_bin} = DerivationPath.serialize(path)
    pfp <> path_bin
  end

  def parse_leaf_hashes(value, leaf_hash_ct) do
    leaf_hashes_byte_size = 32 * leaf_hash_ct
    <<leaf_hashes::binary-size(leaf_hashes_byte_size), value::binary>> = value

    leaf_hashes =
      leaf_hashes
      |> :erlang.binary_to_list()
      |> Enum.chunk_every(32)
      |> Enum.map(&:erlang.list_to_binary/1)

    {leaf_hashes, value}
  end

  @spec serialize_leaf_hashes(list(binary)) :: binary
  def serialize_leaf_hashes(leaf_hashes) do
    leaf_hashes_bin = Enum.reduce(leaf_hashes, <<>>, fn leaf_hash, acc -> acc <> leaf_hash end)
    TxUtils.serialize_compact_size_unsigned_int(length(leaf_hashes)) <> leaf_hashes_bin
  end

  def append(nil, item), do: [item]
  def append(items, item), do: items ++ [item]
end

defmodule Bitcoinex.PSBT.Global do
  @moduledoc """
  Global properties of a partially signed bitcoin transaction.
  """
  alias Bitcoinex.PSBT.Global
  alias Bitcoinex.Transaction
  alias Bitcoinex.Transaction.Utils, as: TxUtils
  alias Bitcoinex.PSBT.Utils, as: PsbtUtils
  alias Bitcoinex.ExtendedKey
  alias Bitcoinex.ExtendedKey.DerivationPath, as: DerivationPath

  defstruct [
    :unsigned_tx,
    :xpub,
    :tx_version,
    :fallback_locktime,
    :input_count,
    :output_count,
    :tx_modifiable,
    :version,
    :proprietary,
    :unknown
  ]

  @psbt_global_unsigned_tx 0x00
  @psbt_global_xpub 0x01
  @psbt_global_tx_version 0x02
  @psbt_global_fallback_locktime 0x03
  @psbt_global_input_count 0x04
  @psbt_global_output_count 0x05
  @psbt_global_tx_modifiable 0x06
  @psbt_global_version 0xFB
  @psbt_global_proprietary 0xFC

  def parse_global(psbt) do
    PsbtUtils.parse_key_value(psbt, %Global{}, &parse/3)
  end

  def from_tx(tx), do: %Global{unsigned_tx: tx}

  # unsigned transaction
  defp parse(<<@psbt_global_unsigned_tx::big-size(8)>>, psbt, global) do
    {txn_len, psbt} = TxUtils.get_counter(psbt)

    <<txn_bytes::binary-size(txn_len), psbt::binary>> = psbt

    case Transaction.decode(txn_bytes) do
      {:ok, txn} ->
        {%Global{global | unsigned_tx: txn}, psbt}

      {:error, error_msg} ->
        {:error, error_msg}
    end
  end

  defp parse(<<@psbt_global_xpub::big-size(8), xpub::binary-size(78)>>, psbt, global) do
    {value, psbt} = PsbtUtils.parse_compact_size_value(psbt)

    {master, path} = PsbtUtils.parse_fingerprint_path(value)
    {:ok, xpub} = ExtendedKey.parse(xpub)

    if :binary.decode_unsigned(xpub.depth) != DerivationPath.depth(path),
      do:
        raise(ArgumentError,
          message: "invalid xpub in PSBT: depth does not match number of indexes provided"
        )

    global_xpub = %{
      xpub: xpub,
      pfp: master,
      derivation: path
    }

    global_xpubs = PsbtUtils.append(global.xpub, global_xpub)

    global = %Global{global | xpub: global_xpubs}

    {global, psbt}
  end

  defp parse(<<@psbt_global_tx_version::big-size(8)>>, psbt, global) do
    {<<value::little-size(32)>>, psbt} = PsbtUtils.parse_compact_size_value(psbt)
    global = %Global{global | tx_version: value}
    {global, psbt}
  end

  defp parse(<<@psbt_global_fallback_locktime::big-size(8)>>, psbt, global) do
    {<<value::little-size(32)>>, psbt} = PsbtUtils.parse_compact_size_value(psbt)
    global = %Global{global | fallback_locktime: value}
    {global, psbt}
  end

  defp parse(<<@psbt_global_input_count::big-size(8)>>, psbt, global) do
    {value, psbt} = PsbtUtils.parse_compact_size_value(psbt)
    {input_count, _} = TxUtils.get_counter(value)
    global = %Global{global | input_count: input_count}
    {global, psbt}
  end

  defp parse(<<@psbt_global_output_count::big-size(8)>>, psbt, global) do
    {value, psbt} = PsbtUtils.parse_compact_size_value(psbt)
    {output_count, _} = TxUtils.get_counter(value)
    global = %Global{global | output_count: output_count}
    {global, psbt}
  end

  defp parse(<<@psbt_global_tx_modifiable::big-size(8)>>, psbt, global) do
    {<<value>>, psbt} = PsbtUtils.parse_compact_size_value(psbt)
    global = %Global{global | tx_modifiable: value}
    {global, psbt}
  end

  defp parse(<<@psbt_global_version::big-size(8)>>, psbt, global) do
    {<<value::little-size(32)>>, psbt} = PsbtUtils.parse_compact_size_value(psbt)
    global = %Global{global | version: value}
    {global, psbt}
  end

  defp parse(<<@psbt_global_proprietary::big-size(8)>>, psbt, global) do
    {value, psbt} = PsbtUtils.parse_compact_size_value(psbt)
    global = %Global{global | proprietary: value}
    {global, psbt}
  end

  defp serialize_kv(:unsigned_tx, value) when value != nil do
    PsbtUtils.serialize_kv(<<@psbt_global_unsigned_tx::big-size(8)>>, TxUtils.serialize(value))
  end

  defp serialize_kv(:xpub, value) when value != nil do
    key = <<@psbt_global_xpub::big-size(8)>>
    key_data = ExtendedKey.serialize(value.xpub, with_checksum?: false)

    val = PsbtUtils.serialize_fingerprint_path(value.pfp, value.derivation)

    PsbtUtils.serialize_kv(key <> key_data, val)
  end

  defp serialize_kv(:tx_version, value) when value != nil do
    PsbtUtils.serialize_kv(<<@psbt_global_tx_version::big-size(8)>>, <<value::little-size(32)>>)
  end

  defp serialize_kv(:fallback_locktime, value) when value != nil do
    PsbtUtils.serialize_kv(
      <<@psbt_global_fallback_locktime::big-size(8)>>,
      <<value::little-size(32)>>
    )
  end

  defp serialize_kv(:input_count, value) when value != nil do
    PsbtUtils.serialize_kv(
      <<@psbt_global_input_count::big-size(8)>>,
      TxUtils.serialize_compact_size_unsigned_int(value)
    )
  end

  defp serialize_kv(:output_count, value) when value != nil do
    PsbtUtils.serialize_kv(
      <<@psbt_global_output_count::big-size(8)>>,
      TxUtils.serialize_compact_size_unsigned_int(value)
    )
  end

  defp serialize_kv(:tx_modifiable, value) when value != nil do
    PsbtUtils.serialize_kv(<<@psbt_global_tx_modifiable::big-size(8)>>, <<value>>)
  end

  defp serialize_kv(:version, value) when value != nil do
    PsbtUtils.serialize_kv(
      <<@psbt_global_version::big-size(8)>>,
      <<value::little-size(32)>>
    )
  end

  defp serialize_kv(:proprietary, value) when value != nil do
    PsbtUtils.serialize_kv(<<@psbt_global_proprietary::big-size(8)>>, value)
  end

  def serialize_global(global) do
    serialized_global =
      Enum.reduce(
        [
          :unsigned_tx,
          :xpub,
          :tx_version,
          :fallback_locktime,
          :input_count,
          :output_count,
          :tx_modifiable,
          :version,
          :proprietary,
          :unknown
        ],
        <<>>,
        fn k, acc ->
          case Map.get(global, k) do
            nil ->
              acc

            [] ->
              acc

            v = [_ | _] ->
              acc <> PsbtUtils.serialize_repeatable_fields(k, v, &serialize_kv/2)

            v ->
              acc <> serialize_kv(k, v)
          end
        end
      )

    serialized_global <> <<0x00::big-size(8)>>
  end
end

defmodule Bitcoinex.PSBT.In do
  @moduledoc """
  Input properties of a partially signed bitcoin transaction.
  """
  alias Bitcoinex.Transaction
  alias Bitcoinex.Transaction.Witness
  alias Bitcoinex.Transaction.Out
  alias Bitcoinex.PSBT.In
  alias Bitcoinex.PSBT.Utils, as: PsbtUtils
  alias Bitcoinex.Transaction.Utils, as: TxUtils
<<<<<<< HEAD
  alias Bitcoinex.Utils
=======
  alias Bitcoinex.Script
>>>>>>> 20438839

  defstruct [
    :non_witness_utxo,
    :witness_utxo,
    :partial_sig,
    :sighash_type,
    :redeem_script,
    :witness_script,
    :bip32_derivation,
    :final_scriptsig,
    :final_scriptwitness,
    :por_commitment,
    :ripemd160,
    :sha256,
    :hash160,
    :hash256,
    :previous_txid,
    :output_index,
    :sequence,
    :required_time_locktime,
    :required_height_locktime,
    :tap_key_sig,
    :tap_script_sig,
    :tap_leaf_script,
    :tap_bip32_derivation,
    :tap_internal_key,
    :tap_merkle_root,
    :proprietary,
    :unknown
  ]

  @psbt_in_non_witness_utxo 0x00
  @psbt_in_witness_utxo 0x01
  @psbt_in_partial_sig 0x02
  @psbt_in_sighash_type 0x03
  @psbt_in_redeem_script 0x04
  @psbt_in_witness_script 0x05
  @psbt_in_bip32_derivation 0x06
  @psbt_in_final_scriptsig 0x07
  @psbt_in_final_scriptwitness 0x08
  @psbt_in_por_commitment 0x09
  @psbt_in_ripemd160 0x0A
  @psbt_in_sha256 0x0B
  @psbt_in_hash160 0x0C
  @psbt_in_hash256 0x0D
  @psbt_in_previous_txid 0x0E
  @psbt_in_output_index 0x0F
  @psbt_in_sequence 0x10
  @psbt_in_required_time_locktime 0x11
  @psbt_in_required_height_locktime 0x12
  @psbt_in_tap_key_sig 0x13
  @psbt_in_tap_script_sig 0x14
  @psbt_in_tap_leaf_script 0x15
  @psbt_in_tap_bip32_derivation 0x16
  @psbt_in_tap_internal_key 0x17
  @psbt_in_tap_merkle_root 0x18
  @psbt_in_proprietary 0xFC

  def parse_inputs(psbt, num_inputs) do
    psbt
    |> parse_input([], num_inputs)
  end

  @spec from_tx_inputs(list(Transaction.In.t()), list(Transaction.Witness.t())) :: list()
  def from_tx_inputs(tx_inputs, tx_witnesses) do
    inputs_witnesses = Enum.zip(tx_inputs, tx_witnesses)

    Enum.reduce(inputs_witnesses, [], fn {input, witness}, acc ->
      [
        %In{
          final_scriptsig: input.script_sig,
          final_scriptwitness: witness
        }
        | acc
      ]
    end)
    |> Enum.reverse()
  end

  def populate_script_sigs(tx_inputs, psbt_inputs) do
    inputs = Enum.zip(tx_inputs, psbt_inputs)

    Enum.reduce(inputs, [], fn {tx_in, psbt_in}, acc ->
      [%Transaction.In{tx_in | script_sig: psbt_in.final_scriptsig} | acc]
    end)
    |> Enum.reverse()
  end

  @spec populate_witnesses(list(In)) :: list(binary)
  def populate_witnesses(psbt_inputs) do
    Enum.reduce(psbt_inputs, [], fn psbt_in, acc ->
      [psbt_in.final_scriptwitness | acc]
    end)
    |> Enum.reverse()
  end

  defp serialize_kv(:non_witness_utxo, value) when value != nil do
    PsbtUtils.serialize_kv(<<@psbt_in_non_witness_utxo::big-size(8)>>, TxUtils.serialize(value))
  end

  defp serialize_kv(:witness_utxo, value) when value != nil do
    script = Base.decode16!(value.script_pub_key, case: :lower)

    val =
      <<value.value::little-size(64)>> <>
        Utils.serialize_compact_size_unsigned_int(byte_size(script)) <> script

    PsbtUtils.serialize_kv(<<@psbt_in_witness_utxo::big-size(8)>>, val)
  end

  defp serialize_kv(:partial_sig, value) when value != nil do
    key_data = Base.decode16!(value.public_key, case: :lower)
    val = Base.decode16!(value.signature, case: :lower)

    PsbtUtils.serialize_kv(<<@psbt_in_partial_sig::big-size(8)>> <> key_data, val)
  end

  defp serialize_kv(:sighash_type, value) when value != nil do
    PsbtUtils.serialize_kv(<<@psbt_in_sighash_type::big-size(8)>>, <<value::little-size(32)>>)
  end

  defp serialize_kv(:final_scriptsig, value) when value != nil do
    PsbtUtils.serialize_kv(
      <<@psbt_in_final_scriptsig::big-size(8)>>,
      Base.decode16!(value, case: :lower)
    )
  end

  defp serialize_kv(:redeem_script, value) when value != nil do
    PsbtUtils.serialize_kv(
      <<@psbt_in_redeem_script::big-size(8)>>,
      Base.decode16!(value, case: :lower)
    )
  end

  defp serialize_kv(:witness_script, value) when value != nil do
    PsbtUtils.serialize_kv(
      <<@psbt_in_witness_script::big-size(8)>>,
      Base.decode16!(value, case: :lower)
    )
  end

  defp serialize_kv(:final_scriptwitness, value) when value != nil do
    PsbtUtils.serialize_kv(
      <<@psbt_in_final_scriptwitness::big-size(8)>>,
      Witness.serialize_witness([value])
    )
  end

  defp serialize_kv(:bip32_derivation, value) when value != nil do
    key_data = Base.decode16!(value.public_key, case: :lower)

    val = PsbtUtils.serialize_fingerprint_path(value.pfp, value.derivation)

    PsbtUtils.serialize_kv(<<@psbt_in_bip32_derivation::big-size(8)>> <> key_data, val)
  end

  defp serialize_kv(:por_commitment, value) when value != nil do
    PsbtUtils.serialize_kv(<<@psbt_in_por_commitment::big-size(8)>>, value)
  end

  defp serialize_kv(:in_ripemd160, value) when value != nil do
    PsbtUtils.serialize_kv(
      <<@psbt_in_ripemd160::big-size(8), value.hash::binary-size(20)>>,
      value.preimage
    )
  end

  defp serialize_kv(:in_sha256, value) when value != nil do
    PsbtUtils.serialize_kv(
      <<@psbt_in_sha256::big-size(8), value.hash::binary-size(32)>>,
      value.preimage
    )
  end

  defp serialize_kv(:in_hash160, value) when value != nil do
    PsbtUtils.serialize_kv(
      <<@psbt_in_hash160::big-size(8), value.hash::binary-size(20)>>,
      value.preimage
    )
  end

  defp serialize_kv(:in_hash256, value) when value != nil do
    PsbtUtils.serialize_kv(
      <<@psbt_in_hash256::big-size(8), value.hash::binary-size(32)>>,
      value.preimage
    )
  end

  defp serialize_kv(:previous_txid, value) when value != nil do
    PsbtUtils.serialize_kv(<<@psbt_in_previous_txid::big-size(8)>>, value)
  end

  defp serialize_kv(:output_index, value) when value != nil do
    PsbtUtils.serialize_kv(<<@psbt_in_output_index::big-size(8)>>, <<value::little-size(32)>>)
  end

  defp serialize_kv(:sequence, value) when value != nil do
    PsbtUtils.serialize_kv(<<@psbt_in_sequence::big-size(8)>>, <<value::little-size(32)>>)
  end

  defp serialize_kv(:required_time_locktime, value) when value != nil do
    PsbtUtils.serialize_kv(
      <<@psbt_in_required_time_locktime::big-size(8)>>,
      <<value::little-size(32)>>
    )
  end

  defp serialize_kv(:required_height_locktime, value) when value != nil do
    PsbtUtils.serialize_kv(
      <<@psbt_in_required_height_locktime::big-size(8)>>,
      <<value::little-size(32)>>
    )
  end

  defp serialize_kv(:tap_key_sig, value) when value != nil do
    PsbtUtils.serialize_kv(<<@psbt_in_tap_key_sig::big-size(8)>>, value)
  end

  defp serialize_kv(:tap_script_sig, value) when value != nil do
    PsbtUtils.serialize_kv(
      <<@psbt_in_tap_script_sig::big-size(8), value.pubkey::binary, value.leaf_hash::binary>>,
      value.signature
    )
  end

  defp serialize_kv(:tap_leaf_script, value) when value != nil do
    # TODO:taproot make this use TapLeaf
    script_bytes = Script.serialize_script(value.script)

    PsbtUtils.serialize_kv(
      <<@psbt_in_tap_leaf_script::big-size(8), value.control_block::binary>>,
      script_bytes <> <<value.leaf_version::little-size(8)>>
    )
  end

  defp serialize_kv(:tap_bip32_derivation, value) when value != nil do
    leaf_hashes = PsbtUtils.serialize_leaf_hashes(value.leaf_hashes)
    fingerprint_path = PsbtUtils.serialize_fingerprint_path(value.pfp, value.derivation)

    PsbtUtils.serialize_kv(
      <<@psbt_in_tap_bip32_derivation::big-size(8), value.pubkey::binary>>,
      leaf_hashes <> fingerprint_path
    )
  end

  defp serialize_kv(:tap_internal_key, value) when value != nil do
    PsbtUtils.serialize_kv(<<@psbt_in_tap_internal_key::big-size(8)>>, value)
  end

  defp serialize_kv(:tap_merkle_root, value) when value != nil do
    PsbtUtils.serialize_kv(<<@psbt_in_tap_merkle_root::big-size(8)>>, value)
  end

  defp serialize_kv(:proprietary, value) when value != nil do
    PsbtUtils.serialize_kv(<<@psbt_in_proprietary::big-size(8)>>, value)
  end

  defp serialize_kv(:unknown, %{key: k, value: v}) do
    PsbtUtils.serialize_kv(k, v)
  end

  defp serialize_kv(_key, _value) do
    <<>>
  end

  def serialize_inputs(inputs) when is_list(inputs) and length(inputs) > 0 do
    serialize_input(inputs, <<>>)
  end

  def serialize_inputs(_inputs) do
    <<>>
  end

  defp serialize_input([], serialized_inputs), do: serialized_inputs

  defp serialize_input(inputs, serialized_inputs) do
    [input | inputs] = inputs

    serialized_input =
      Enum.reduce(
        [
          :non_witness_utxo,
          :witness_utxo,
          :partial_sig,
          :sighash_type,
          :redeem_script,
          :witness_script,
          :bip32_derivation,
          :final_scriptsig,
          :final_scriptwitness,
          :por_commitment,
          :ripemd160,
          :sha256,
          :hash160,
          :hash256,
          :previous_txid,
          :output_index,
          :sequence,
          :required_time_locktime,
          :required_height_locktime,
          :tap_key_sig,
          :tap_script_sig,
          :tap_leaf_script,
          :tap_bip32_derivation,
          :tap_internal_key,
          :tap_merkle_root,
          :proprietary,
          :unknown
        ],
        <<>>,
        fn k, acc ->
          case Map.get(input, k) do
            nil ->
              acc

            [] ->
              acc

            v = [_ | _] ->
              acc <> PsbtUtils.serialize_repeatable_fields(k, v, &serialize_kv/2)

            v ->
              acc <> serialize_kv(k, v)
          end
        end
      )

    serialized_input = serialized_input <> <<0x00::big-size(8)>>

    serialize_input(inputs, serialized_inputs <> serialized_input)
  end

  defp parse_input(psbt, inputs, 0), do: {Enum.reverse(inputs), psbt}

  defp parse_input(psbt, inputs, num_inputs) do
    case PsbtUtils.parse_key_value(psbt, %In{}, &parse/3) do
      # why are we not adding an empty in here?
      {nil, psbt} ->
        parse_input(psbt, inputs, num_inputs - 1)

      {input, psbt} ->
        parse_input(psbt, [input | inputs], num_inputs - 1)
    end
  end

  defp parse(<<@psbt_in_non_witness_utxo::big-size(8)>>, psbt, input) do
    {value, psbt} = PsbtUtils.parse_compact_size_value(psbt)
    {:ok, txn} = Transaction.decode(value)
    input = %In{input | non_witness_utxo: txn}
    {input, psbt}
  end

  defp parse(<<@psbt_in_witness_utxo::big-size(8)>>, psbt, input) do
    {value, psbt} = PsbtUtils.parse_compact_size_value(psbt)
    out = Out.output(value)
    input = %In{input | witness_utxo: out}
    {input, psbt}
  end

  defp parse(<<@psbt_in_partial_sig::big-size(8), public_key::binary-size(33)>>, psbt, input) do
    {value, psbt} = PsbtUtils.parse_compact_size_value(psbt)

    partial_sig = %{
      public_key: Base.encode16(public_key, case: :lower),
      signature: Base.encode16(value, case: :lower)
    }

    partial_sigs = PsbtUtils.append(input.partial_sig, partial_sig)
    input = %In{input | partial_sig: partial_sigs}

    {input, psbt}
  end

  defp parse(<<@psbt_in_sighash_type::big-size(8)>>, psbt, input) do
    {<<value::little-size(32)>>, psbt} = PsbtUtils.parse_compact_size_value(psbt)
    input = %In{input | sighash_type: value}
    {input, psbt}
  end

  defp parse(<<@psbt_in_redeem_script::big-size(8)>>, psbt, input) do
    {value, psbt} = PsbtUtils.parse_compact_size_value(psbt)
    input = %In{input | redeem_script: Base.encode16(value, case: :lower)}
    {input, psbt}
  end

  defp parse(<<@psbt_in_witness_script::big-size(8)>>, psbt, input) do
    {value, psbt} = PsbtUtils.parse_compact_size_value(psbt)
    input = %In{input | witness_script: Base.encode16(value, case: :lower)}
    {input, psbt}
  end

  defp parse(<<@psbt_in_bip32_derivation::big-size(8), public_key::binary-size(33)>>, psbt, input) do
    {value, psbt} = PsbtUtils.parse_compact_size_value(psbt)

    {pfp, path} = PsbtUtils.parse_fingerprint_path(value)

    derivation = %{
      public_key: Base.encode16(public_key, case: :lower),
      pfp: pfp,
      derivation: path
    }

    bip32_derivation = PsbtUtils.append(input.bip32_derivation, derivation)

    input = %In{input | bip32_derivation: bip32_derivation}
    {input, psbt}
  end

  defp parse(<<@psbt_in_final_scriptsig::big-size(8)>>, psbt, input) do
    {value, psbt} = PsbtUtils.parse_compact_size_value(psbt)
    input = %In{input | final_scriptsig: Base.encode16(value, case: :lower)}
    {input, psbt}
  end

  defp parse(<<@psbt_in_por_commitment::big-size(8)>>, psbt, input) do
    {value, psbt} = PsbtUtils.parse_compact_size_value(psbt)
    input = %In{input | por_commitment: value}
    {input, psbt}
  end

  defp parse(<<@psbt_in_ripemd160::big-size(8), hash::binary-size(20)>>, psbt, input) do
    # TODO:validation check hash
    {preimage, psbt} = PsbtUtils.parse_compact_size_value(psbt)

    data = %{
      hash: hash,
      preimage: preimage
    }

    ripemd160s = PsbtUtils.append(input.ripemd160, data)

    input = %In{input | ripemd160: ripemd160s}
    {input, psbt}
  end

  defp parse(<<@psbt_in_sha256::big-size(8), hash::binary-size(32)>>, psbt, input) do
    # TODO:validation check hash
    {preimage, psbt} = PsbtUtils.parse_compact_size_value(psbt)

    data = %{
      hash: hash,
      preimage: preimage
    }

    sha256s = PsbtUtils.append(input.sha256, data)
    input = %In{input | sha256: sha256s}
    {input, psbt}
  end

  defp parse(<<@psbt_in_hash160::big-size(8), hash::binary-size(20)>>, psbt, input) do
    # TODO:validation check hash
    {preimage, psbt} = PsbtUtils.parse_compact_size_value(psbt)

    data = %{
      hash: hash,
      preimage: preimage
    }

    hash160s = PsbtUtils.append(input.hash160, data)
    input = %In{input | hash160: hash160s}
    {input, psbt}
  end

  defp parse(<<@psbt_in_hash256::big-size(8), hash::binary-size(32)>>, psbt, input) do
    # TODO:validation check hash
    {preimage, psbt} = PsbtUtils.parse_compact_size_value(psbt)

    data = %{
      hash: hash,
      preimage: preimage
    }

    hash256s = PsbtUtils.append(input.hash256, data)
    input = %In{input | hash256: hash256s}
    {input, psbt}
  end

  defp parse(<<@psbt_in_previous_txid::big-size(8)>>, psbt, input) do
    {value = <<_::binary-size(32)>>, psbt} = PsbtUtils.parse_compact_size_value(psbt)
    input = %In{input | previous_txid: value}
    {input, psbt}
  end

  defp parse(<<@psbt_in_output_index::big-size(8)>>, psbt, input) do
    {<<value::little-size(32)>>, psbt} = PsbtUtils.parse_compact_size_value(psbt)
    input = %In{input | output_index: value}
    {input, psbt}
  end

  defp parse(<<@psbt_in_sequence::big-size(8)>>, psbt, input) do
    {<<value::little-size(32)>>, psbt} = PsbtUtils.parse_compact_size_value(psbt)
    input = %In{input | sequence: value}
    {input, psbt}
  end

  defp parse(<<@psbt_in_required_time_locktime::big-size(8)>>, psbt, input) do
    # TODO:validation must be > 500_000_000
    {<<value::little-size(32)>>, psbt} = PsbtUtils.parse_compact_size_value(psbt)
    input = %In{input | required_time_locktime: value}
    {input, psbt}
  end

  defp parse(<<@psbt_in_required_height_locktime::big-size(8)>>, psbt, input) do
    # TODO:validation must be < 500_000_000
    {<<value::little-size(32)>>, psbt} = PsbtUtils.parse_compact_size_value(psbt)
    input = %In{input | required_height_locktime: value}
    {input, psbt}
  end

  defp parse(<<@psbt_in_tap_key_sig::big-size(8)>>, psbt, input) do
    # TODO:validation validate script len (64|65)
    {value, psbt} = PsbtUtils.parse_compact_size_value(psbt)
    input = %In{input | tap_key_sig: value}
    {input, psbt}
  end

  defp parse(
         <<@psbt_in_tap_script_sig::big-size(8), pubkey::binary-size(32),
           leaf_hash::binary-size(32)>>,
         psbt,
         input
       ) do
    # TODO:validation validate sig len (64|65)
    {value, psbt} = PsbtUtils.parse_compact_size_value(psbt)

    data = %{
      pubkey: pubkey,
      leaf_hash: leaf_hash,
      signature: value
    }

    tap_script_sigs = PsbtUtils.append(input.tap_script_sig, data)

    input = %In{input | tap_script_sig: tap_script_sigs}
    {input, psbt}
  end

  defp parse(<<@psbt_in_tap_leaf_script::big-size(8), control_block::binary>>, psbt, input) do
    {tapleaf, psbt} = PsbtUtils.parse_compact_size_value(psbt)

    {leaf_version, script_bytes} =
      tapleaf
      |> :erlang.binary_to_list()
      |> List.pop_at(-1)

    script_bytes = :erlang.list_to_binary(script_bytes)

    {:ok, script} = Script.parse_script(script_bytes)

    data = %{
      # TODO:taproot make this a TapLeaf object
      leaf_version: leaf_version,
      script: script,
      control_block: control_block
    }

    tap_leaf_scripts = PsbtUtils.append(input.tap_leaf_script, data)
    input = %In{input | tap_leaf_script: tap_leaf_scripts}
    {input, psbt}
  end

  defp parse(<<@psbt_in_tap_bip32_derivation::big-size(8), pubkey::binary-size(32)>>, psbt, input) do
    {value, psbt} = PsbtUtils.parse_compact_size_value(psbt)

    {leaf_hash_ct, value} = TxUtils.get_counter(value)
    {leaf_hashes, value} = PsbtUtils.parse_leaf_hashes(value, leaf_hash_ct)
    {pfp, path} = PsbtUtils.parse_fingerprint_path(value)

    derivation = %{
      pubkey: pubkey,
      leaf_hashes: leaf_hashes,
      pfp: pfp,
      derivation: path
    }

    tap_bip32_derivation = PsbtUtils.append(input.tap_bip32_derivation, derivation)

    input = %In{input | tap_bip32_derivation: tap_bip32_derivation}
    {input, psbt}
  end

  defp parse(<<@psbt_in_tap_internal_key::big-size(8)>>, psbt, input) do
    {value, psbt} = PsbtUtils.parse_compact_size_value(psbt)
    input = %In{input | tap_internal_key: value}
    {input, psbt}
  end

  defp parse(<<@psbt_in_tap_merkle_root::big-size(8)>>, psbt, input) do
    {value, psbt} = PsbtUtils.parse_compact_size_value(psbt)
    input = %In{input | tap_merkle_root: value}
    {input, psbt}
  end

  defp parse(<<@psbt_in_proprietary::big-size(8)>>, psbt, input) do
    {value, psbt} = PsbtUtils.parse_compact_size_value(psbt)
    input = %In{input | proprietary: value}
    {input, psbt}
  end

  defp parse(<<@psbt_in_final_scriptwitness::big-size(8)>>, psbt, input) do
    {value, psbt} = PsbtUtils.parse_compact_size_value(psbt)
    value = Witness.witness(value)
    input = %In{input | final_scriptwitness: value}
    {input, psbt}
  end

  defp parse(key, psbt, input) do
    {value, psbt} = PsbtUtils.parse_compact_size_value(psbt)
    kv = %{key: key, value: value}

    unknown =
      case input.unknown do
        nil ->
          [kv]

        _ ->
          input.unknown ++ [kv]
      end

    input = %In{input | unknown: unknown}
    {input, psbt}
  end
end

defmodule Bitcoinex.PSBT.Out do
  @moduledoc """
  Output properties of a partially signed bitcoin transaction.
  """
  alias Bitcoinex.PSBT.Out
  alias Bitcoinex.PSBT.Utils, as: PsbtUtils
  alias Bitcoinex.Transaction.Utils, as: TxUtils
  alias Bitcoinex.Script

  defstruct [
    :redeem_script,
    :witness_script,
    :bip32_derivation,
    :amount,
    :script,
    :tap_internal_key,
    :tap_tree,
    :tap_bip32_derivation,
    :proprietary
  ]

  @psbt_out_redeem_script 0x00
  @psbt_out_scriptwitness 0x01
  @psbt_out_bip32_derivation 0x02
  @psbt_out_amount 0x03
  @psbt_out_script 0x04
  @psbt_out_tap_internal_key 0x05
  @psbt_out_tap_tree 0x06
  @psbt_out_tap_bip32_derivation 0x07
  @psbt_out_proprietary 0xFC

  def serialize_outputs(outputs) when is_list(outputs) and length(outputs) > 0 do
    serialize_output(outputs, <<>>)
  end

  def serialize_outputs(_outputs) do
    <<>>
  end

  def from_tx_outputs(tx_outputs) do
    Enum.reduce(tx_outputs, [], fn _, acc -> [%Out{} | acc] end)
    |> Enum.reverse()
  end

  defp serialize_kv(:redeem_script, value) when value != nil do
    PsbtUtils.serialize_kv(
      <<@psbt_out_redeem_script::big-size(8)>>,
      Base.decode16!(value, case: :lower)
    )
  end

  defp serialize_kv(:witness_script, value) when value != nil do
    PsbtUtils.serialize_kv(
      <<@psbt_out_scriptwitness::big-size(8)>>,
      Base.decode16!(value, case: :lower)
    )
  end

  defp serialize_kv(:bip32_derivation, value) when value != nil do
    key_data = Base.decode16!(value.public_key, case: :lower)
    val = PsbtUtils.serialize_fingerprint_path(value.pfp, value.derivation)

    PsbtUtils.serialize_kv(<<@psbt_out_bip32_derivation::big-size(8)>> <> key_data, val)
  end

  defp serialize_kv(:amount, value) when value != nil do
    PsbtUtils.serialize_kv(<<@psbt_out_amount::big-size(8)>>, <<value::little-size(64)>>)
  end

  defp serialize_kv(:script, value) when value != nil do
    PsbtUtils.serialize_kv(<<@psbt_out_script::big-size(8)>>, Script.serialize_script(value))
  end

  defp serialize_kv(:tap_internal_key, value) when value != nil do
    PsbtUtils.serialize_kv(<<@psbt_out_tap_internal_key::big-size(8)>>, value)
  end

  defp serialize_kv(:tap_tree, value) when value != nil do
    tree = serialize_tap_tree(value.leaves)
    PsbtUtils.serialize_kv(<<@psbt_out_tap_tree::big-size(8)>>, tree)
  end

  defp serialize_kv(:tap_bip32_derivation, value) when value != nil do
    key = <<@psbt_out_tap_bip32_derivation::big-size(8), value.pubkey::binary>>
    leaf_hashes = PsbtUtils.serialize_leaf_hashes(value.leaf_hashes)
    fingerprint_path = PsbtUtils.serialize_fingerprint_path(value.pfp, value.derivation)

    PsbtUtils.serialize_kv(key, leaf_hashes <> fingerprint_path)
  end

  defp serialize_kv(:proprietary, value) when value != nil do
    PsbtUtils.serialize_kv(<<@psbt_out_proprietary::big-size(8)>>, value)
  end

  defp serialize_kv(_key, _value) do
    <<>>
  end

  defp serialize_output([], serialized_outputs), do: serialized_outputs

  defp serialize_output(outputs, serialized_outputs) do
    [output | outputs] = outputs

    serialized_output =
      Enum.reduce(
        [
          :redeem_script,
          :witness_script,
          :bip32_derivation,
          :amount,
          :script,
          :tap_internal_key,
          :tap_tree,
          :tap_bip32_derivation,
          :proprietary,
          :unknown
        ],
        <<>>,
        fn k, acc ->
          case Map.get(output, k) do
            nil ->
              acc

            [] ->
              acc

            v = [_ | _] ->
              acc <> PsbtUtils.serialize_repeatable_fields(k, v, &serialize_kv/2)

            v ->
              acc <> serialize_kv(k, v)
          end
        end
      )

    serialized_output = serialized_output <> <<0x00::big-size(8)>>

    serialize_output(outputs, serialized_outputs <> serialized_output)
  end

  def parse_outputs(psbt, num_outputs) do
    parse_output(psbt, [], num_outputs)
  end

  defp parse_output(psbt, outputs, 0), do: {Enum.reverse(outputs), psbt}

  defp parse_output(psbt, outputs, num_outputs) do
    {output, psbt} = PsbtUtils.parse_key_value(psbt, %Out{}, &parse/3)
    parse_output(psbt, [output | outputs], num_outputs - 1)
  end

  defp parse(<<@psbt_out_redeem_script::big-size(8)>>, psbt, output) do
    {value, psbt} = PsbtUtils.parse_compact_size_value(psbt)
    output = %Out{output | redeem_script: Base.encode16(value, case: :lower)}
    {output, psbt}
  end

  defp parse(<<@psbt_out_scriptwitness::big-size(8)>>, psbt, output) do
    {value, psbt} = PsbtUtils.parse_compact_size_value(psbt)
    output = %Out{output | witness_script: Base.encode16(value, case: :lower)}
    {output, psbt}
  end

  defp parse(
         <<@psbt_out_bip32_derivation::big-size(8), public_key::binary-size(33)>>,
         psbt,
         output
       ) do
    {value, psbt} = PsbtUtils.parse_compact_size_value(psbt)

    {pfp, path} = PsbtUtils.parse_fingerprint_path(value)

    derivation = %{
      public_key: Base.encode16(public_key, case: :lower),
      pfp: pfp,
      derivation: path
    }

    bip32_derivation = PsbtUtils.append(output.bip32_derivation, derivation)
    output = %Out{output | bip32_derivation: bip32_derivation}
    {output, psbt}
  end

  defp parse(<<@psbt_out_amount::big-size(8)>>, psbt, output) do
    {<<amount::little-size(64)>>, psbt} = PsbtUtils.parse_compact_size_value(psbt)
    output = %Out{output | amount: amount}
    {output, psbt}
  end

  defp parse(<<@psbt_out_script::big-size(8)>>, psbt, output) do
    {value, psbt} = PsbtUtils.parse_compact_size_value(psbt)
    {:ok, script} = Script.parse_script(value)
    output = %Out{output | script: script}
    {output, psbt}
  end

  defp parse(<<@psbt_out_tap_internal_key::big-size(8)>>, psbt, output) do
    {value, psbt} = PsbtUtils.parse_compact_size_value(psbt)
    output = %Out{output | tap_internal_key: value}
    {output, psbt}
  end

  defp parse(<<@psbt_out_tap_tree::big-size(8)>>, psbt, output) do
    {tree, psbt} = PsbtUtils.parse_compact_size_value(psbt)
    leaves = parse_tap_tree(tree, [])
    # hack to ensure tap_tree is not treated like a repeatable field
    output = %Out{output | tap_tree: %{leaves: leaves}}
    {output, psbt}
  end

  defp parse(
         <<@psbt_out_tap_bip32_derivation::big-size(8), pubkey::binary-size(32)>>,
         psbt,
         output
       ) do
    {value, psbt} = PsbtUtils.parse_compact_size_value(psbt)

    {leaf_hash_ct, value} = TxUtils.get_counter(value)
    {leaf_hashes, value} = PsbtUtils.parse_leaf_hashes(value, leaf_hash_ct)
    {pfp, path} = PsbtUtils.parse_fingerprint_path(value)

    derivation = %{
      pubkey: pubkey,
      leaf_hashes: leaf_hashes,
      pfp: pfp,
      derivation: path
    }

    tap_bip32_derivation = PsbtUtils.append(output.tap_bip32_derivation, derivation)
    output = %Out{output | tap_bip32_derivation: tap_bip32_derivation}
    {output, psbt}
  end

  defp parse(<<@psbt_out_proprietary::big-size(8)>>, psbt, output) do
    {value, psbt} = PsbtUtils.parse_compact_size_value(psbt)
    output = %Out{output | proprietary: value}
    {output, psbt}
  end

  defp parse_tap_tree(<<>>, scripts), do: Enum.reverse(scripts)

  defp parse_tap_tree(tree, scripts) do
    <<depth::size(8), leaf_version::size(8), rest::binary>> = tree
    {script, tree} = PsbtUtils.parse_compact_size_value(rest)
    {:ok, script} = Script.parse_script(script)

    data = %{
      # TODO:taproot make this TapLeaf
      depth: depth,
      leaf_version: leaf_version,
      script: script
    }

    # TODO:taproot ideally we can build an actual binary tree not just a list.
    # But this is only useful once taproot is merged in
    parse_tap_tree(tree, [data | scripts])
  end

  defp serialize_tap_tree(leaves) do
    Enum.reduce(leaves, <<>>, fn leaf, acc ->
      # TODO:taproot use Script.serialize_with_compact_size
      script_bytes = Script.serialize_script(leaf.script)

      acc <>
        <<leaf.depth, leaf.leaf_version>> <>
        TxUtils.serialize_compact_size_unsigned_int(byte_size(script_bytes)) <>
        script_bytes
    end)
  end
end<|MERGE_RESOLUTION|>--- conflicted
+++ resolved
@@ -133,11 +133,8 @@
   Contains utility functions used throughout PSBT serialization.
   """
   alias Bitcoinex.Transaction.Utils, as: TxUtils
-<<<<<<< HEAD
   alias Bitcoinex.Utils
-=======
   alias Bitcoinex.ExtendedKey.DerivationPath
->>>>>>> 20438839
 
   def parse_compact_size_value(key_value) do
     {len, key_value} = TxUtils.get_counter(key_value)
@@ -203,7 +200,7 @@
   @spec serialize_leaf_hashes(list(binary)) :: binary
   def serialize_leaf_hashes(leaf_hashes) do
     leaf_hashes_bin = Enum.reduce(leaf_hashes, <<>>, fn leaf_hash, acc -> acc <> leaf_hash end)
-    TxUtils.serialize_compact_size_unsigned_int(length(leaf_hashes)) <> leaf_hashes_bin
+    Utils.serialize_compact_size_unsigned_int(length(leaf_hashes)) <> leaf_hashes_bin
   end
 
   def append(nil, item), do: [item]
@@ -216,6 +213,7 @@
   """
   alias Bitcoinex.PSBT.Global
   alias Bitcoinex.Transaction
+  alias Bitcoinex.Utils
   alias Bitcoinex.Transaction.Utils, as: TxUtils
   alias Bitcoinex.PSBT.Utils, as: PsbtUtils
   alias Bitcoinex.ExtendedKey
@@ -361,14 +359,14 @@
   defp serialize_kv(:input_count, value) when value != nil do
     PsbtUtils.serialize_kv(
       <<@psbt_global_input_count::big-size(8)>>,
-      TxUtils.serialize_compact_size_unsigned_int(value)
+      Utils.serialize_compact_size_unsigned_int(value)
     )
   end
 
   defp serialize_kv(:output_count, value) when value != nil do
     PsbtUtils.serialize_kv(
       <<@psbt_global_output_count::big-size(8)>>,
-      TxUtils.serialize_compact_size_unsigned_int(value)
+      Utils.serialize_compact_size_unsigned_int(value)
     )
   end
 
@@ -434,11 +432,8 @@
   alias Bitcoinex.PSBT.In
   alias Bitcoinex.PSBT.Utils, as: PsbtUtils
   alias Bitcoinex.Transaction.Utils, as: TxUtils
-<<<<<<< HEAD
   alias Bitcoinex.Utils
-=======
   alias Bitcoinex.Script
->>>>>>> 20438839
 
   defstruct [
     :non_witness_utxo,
@@ -1069,6 +1064,7 @@
   Output properties of a partially signed bitcoin transaction.
   """
   alias Bitcoinex.PSBT.Out
+  alias Bitcoinex.Utils
   alias Bitcoinex.PSBT.Utils, as: PsbtUtils
   alias Bitcoinex.Transaction.Utils, as: TxUtils
   alias Bitcoinex.Script
@@ -1329,7 +1325,7 @@
 
       acc <>
         <<leaf.depth, leaf.leaf_version>> <>
-        TxUtils.serialize_compact_size_unsigned_int(byte_size(script_bytes)) <>
+        Utils.serialize_compact_size_unsigned_int(byte_size(script_bytes)) <>
         script_bytes
     end)
   end
