--- conflicted
+++ resolved
@@ -1,7 +1,2 @@
-<<<<<<< HEAD
 elixir 1.18.1-otp-27
 erlang 27.0.1
-=======
-elixir 1.16.1-otp-26
-erlang 26.2.1
->>>>>>> f12e8030
